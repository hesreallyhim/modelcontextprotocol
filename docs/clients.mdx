--- conflicted
+++ resolved
@@ -15,11 +15,8 @@
 | [Amazon Q CLI][Amazon Q CLI]                | ❌          | ✅        | ✅      | ❌         | ❌    | Supports prompts and tools.                                                 |
 | [Apify MCP Tester][Apify MCP Tester]        | ❌          | ❌        | ✅      | ❌         | ❌    | Supports tools                                                              |
 | [BeeAI Framework][BeeAI Framework]          | ❌          | ❌        | ✅      | ❌         | ❌    | Supports tools in agentic workflows.                                        |
-<<<<<<< HEAD
+| [BoltAI][BoltAI]                            | ❌          | ❌        | ✅      | ❌         | ❌    | Supports tools.                                                             |
 | [ChatWise][ChatWise]                        | ❌          | ❌        | ✅      | ❌         | ❌    | Supports tools.                                                             |
-=======
-| [BoltAI][BoltAI]                            | ❌          | ❌        | ✅      | ❌         | ❌    | Supports tools.                                                             |
->>>>>>> 05f20451
 | [Claude Code][Claude Code]                  | ❌          | ✅        | ✅      | ❌         | ❌    | Supports prompts and tools                                                  |
 | [Claude Desktop App][Claude Desktop]        | ✅          | ✅        | ✅      | ❌         | ❌    | Supports tools, prompts, and resources.                                     |
 | [Cline][Cline]                              | ✅          | ❌        | ✅      | ❌         | ❌    | Supports tools and resources.                                               |
@@ -67,11 +64,8 @@
 [Amazon Q CLI]: https://github.com/aws/amazon-q-developer-cli
 [Apify MCP Tester]: https://apify.com/jiri.spilka/tester-mcp-client
 [BeeAI Framework]: https://i-am-bee.github.io/beeai-framework
-<<<<<<< HEAD
+[BoltAI]: https://boltai.com
 [ChatWise]: https://chatwise.app
-=======
-[BoltAI]: https://boltai.com
->>>>>>> 05f20451
 [Claude Code]: https://claude.ai/code
 [Claude Desktop]: https://claude.ai/download
 [Cline]: https://github.com/cline/cline
@@ -188,14 +182,6 @@
 **Learn more:**
 - [Example of using MCP tools in agentic workflow](https://i-am-bee.github.io/beeai-framework/#/typescript/tools?id=using-the-mcptool-class)
 
-<<<<<<< HEAD
-### ChatWise
-ChatWise is a desktop-optimized, high-performance chat application that lets you bring your own API keys. It supports a wide range of LLMs and integrates with MCP to enable tool workflows.
-
-**Key features:**
-- Tools support for MCP servers
-- Offer built-in tools like web search, artifacts and image generation.
-=======
 ### BoltAI
 [BoltAI](https://boltai.com) is a native, all-in-one AI chat client with MCP support. BoltAI supports multiple AI providers (OpenAI, Anthropic, Google AI...), including local AI models (via Ollama, LM Studio or LMX)
 
@@ -208,7 +194,13 @@
 **Learn more:**
 - [BoltAI docs](https://boltai.com/docs/plugins/mcp-servers)
 - [BoltAI website](https://boltai.com)
->>>>>>> 05f20451
+
+### ChatWise
+ChatWise is a desktop-optimized, high-performance chat application that lets you bring your own API keys. It supports a wide range of LLMs and integrates with MCP to enable tool workflows.
+
+**Key features:**
+- Tools support for MCP servers
+- Offer built-in tools like web search, artifacts and image generation.
 
 ### Claude Code
 Claude Code is an interactive agentic coding tool from Anthropic that helps you code faster through natural language commands. It supports MCP integration for prompts and tools, and also functions as an MCP server to integrate with other clients.
